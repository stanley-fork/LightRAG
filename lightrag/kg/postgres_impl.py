--- conflicted
+++ resolved
@@ -4581,7 +4581,6 @@
                       update_time = EXCLUDED.update_time
                      """,
     "relationships": """
-<<<<<<< HEAD
                 SELECT r.source_id as src_id, r.target_id as tgt_id,
                        EXTRACT(EPOCH FROM r.create_time)::BIGINT as created_at
                 FROM LIGHTRAG_VDB_RELATION r
@@ -4589,33 +4588,6 @@
                   AND r.content_vector <=> '[{embedding_string}]'::vector < $2
                 ORDER BY r.content_vector <=> '[{embedding_string}]'::vector
                 LIMIT $3
-=======
-                     WITH relevant_chunks AS (SELECT id as chunk_id
-                                              FROM LIGHTRAG_VDB_CHUNKS
-                                              WHERE $2
-                         :: varchar [] IS NULL OR full_doc_id = ANY ($2:: varchar [])
-                         )
-                        , rc AS (
-                     SELECT array_agg(chunk_id) AS chunk_arr
-                     FROM relevant_chunks
-                         ), cand AS (
-                     SELECT
-                         r.id, r.source_id AS src_id, r.target_id AS tgt_id, r.chunk_ids, r.create_time, r.content_vector <=> '[{embedding_string}]'::vector AS dist
-                     FROM LIGHTRAG_VDB_RELATION r
-                     WHERE r.workspace = $1
-                     ORDER BY r.content_vector <=> '[{embedding_string}]'::vector
-                         LIMIT ($4 * 50)
-                         )
-                     SELECT c.src_id,
-                            c.tgt_id,
-                            EXTRACT(EPOCH FROM c.create_time) ::BIGINT AS created_at
-                     FROM cand c
-                              JOIN rc ON TRUE
-                     WHERE c.dist < $3
-                       AND c.chunk_ids && (rc.chunk_arr::varchar[])
-                     ORDER BY c.dist, c.id
-                         LIMIT $4;
->>>>>>> 9b7ed84e
                      """,
     "entities": """
                 SELECT e.entity_name,
@@ -4624,28 +4596,15 @@
                 WHERE e.workspace = $1
                   AND e.content_vector <=> '[{embedding_string}]'::vector < $2
                 ORDER BY e.content_vector <=> '[{embedding_string}]'::vector
-<<<<<<< HEAD
                 LIMIT $3
-=======
-                    LIMIT ($4 * 50)
-                    )
-                SELECT c.entity_name,
-                       EXTRACT(EPOCH FROM c.create_time) ::BIGINT AS created_at
-                FROM cand c
-                         JOIN rc ON TRUE
-                WHERE c.dist < $3
-                  AND c.chunk_ids && (rc.chunk_arr::varchar[])
-                ORDER BY c.dist, c.id
-                    LIMIT $4;
->>>>>>> 9b7ed84e
                 """,
     "chunks": """
-                SELECT id, content, file_path,
-                       EXTRACT(EPOCH FROM create_time)::BIGINT as created_at
-                FROM LIGHTRAG_VDB_CHUNKS
-                WHERE workspace = $1
-                  AND content_vector <=> '[{embedding_string}]'::vector < $2
-                ORDER BY content_vector <=> '[{embedding_string}]'::vector
+                SELECT c.id, c.content, c.file_path,
+                       EXTRACT(EPOCH FROM c.create_time)::BIGINT as c.created_at
+                FROM LIGHTRAG_VDB_CHUNKS c
+                WHERE c.workspace = $1
+                  AND c.content_vector <=> '[{embedding_string}]'::vector < $2
+                ORDER BY c.content_vector <=> '[{embedding_string}]'::vector
                 LIMIT $3
               """,
     # DROP tables
