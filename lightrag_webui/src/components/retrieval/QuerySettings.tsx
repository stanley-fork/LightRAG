--- conflicted
+++ resolved
@@ -136,7 +136,6 @@
                   }}
                   min={1}
                   placeholder={t('retrievePanel.querySettings.topKPlaceholder')}
-                  className="h-9"
                 />
               </div>
             </>
@@ -209,7 +208,6 @@
                   </Tooltip>
                 </TooltipProvider>
                 <div>
-<<<<<<< HEAD
                   <NumberInput
                     id="max_entity_tokens"
                     stepper={500}
@@ -217,26 +215,6 @@
                     onValueChange={(v) => handleChange('max_entity_tokens', v)}
                     min={1}
                     placeholder={t('retrievePanel.querySettings.maxEntityTokens')}
-=======
-                  {/* Removed sr-only label */}
-                  <Input
-                    id="max_token_for_text_unit"
-                    type="number"
-                    value={querySettings.max_token_for_text_unit ?? ''}
-                    onChange={(e) => {
-                      const value = e.target.value
-                      handleChange('max_token_for_text_unit', value === '' ? '' : parseInt(value) || 0)
-                    }}
-                    onBlur={(e) => {
-                      const value = e.target.value
-                      if (value === '' || isNaN(parseInt(value))) {
-                        handleChange('max_token_for_text_unit', 10000)
-                      }
-                    }}
-                    min={1}
-                    placeholder={t('retrievePanel.querySettings.maxTokensTextUnit')}
-                    className="h-9"
->>>>>>> e943591e
                   />
                 </div>
               </>
@@ -255,7 +233,6 @@
                   </Tooltip>
                 </TooltipProvider>
                 <div>
-<<<<<<< HEAD
                   <NumberInput
                     id="max_relation_tokens"
                     stepper={500}
@@ -263,26 +240,6 @@
                     onValueChange={(v) => handleChange('max_relation_tokens', v)}
                     min={1}
                     placeholder={t('retrievePanel.querySettings.maxRelationTokens')}
-=======
-                  {/* Removed sr-only label */}
-                  <Input
-                    id="max_token_for_global_context"
-                    type="number"
-                    value={querySettings.max_token_for_global_context ?? ''}
-                    onChange={(e) => {
-                      const value = e.target.value
-                      handleChange('max_token_for_global_context', value === '' ? '' : parseInt(value) || 0)
-                    }}
-                    onBlur={(e) => {
-                      const value = e.target.value
-                      if (value === '' || isNaN(parseInt(value))) {
-                        handleChange('max_token_for_global_context', 4000)
-                      }
-                    }}
-                    min={1}
-                    placeholder={t('retrievePanel.querySettings.maxTokensGlobalContext')}
-                    className="h-9"
->>>>>>> e943591e
                   />
                 </div>
               </>
@@ -301,7 +258,6 @@
                   </Tooltip>
                 </TooltipProvider>
                 <div>
-<<<<<<< HEAD
                   <NumberInput
                     id="max_total_tokens"
                     stepper={1000}
@@ -309,26 +265,6 @@
                     onValueChange={(v) => handleChange('max_total_tokens', v)}
                     min={1}
                     placeholder={t('retrievePanel.querySettings.maxTotalTokens')}
-=======
-                  {/* Removed sr-only label */}
-                  <Input
-                    id="max_token_for_local_context"
-                    type="number"
-                    value={querySettings.max_token_for_local_context ?? ''}
-                    onChange={(e) => {
-                      const value = e.target.value
-                      handleChange('max_token_for_local_context', value === '' ? '' : parseInt(value) || 0)
-                    }}
-                    onBlur={(e) => {
-                      const value = e.target.value
-                      if (value === '' || isNaN(parseInt(value))) {
-                        handleChange('max_token_for_local_context', 4000)
-                      }
-                    }}
-                    min={1}
-                    placeholder={t('retrievePanel.querySettings.maxTokensLocalContext')}
-                    className="h-9"
->>>>>>> e943591e
                   />
                 </div>
               </>
